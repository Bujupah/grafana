--- conflicted
+++ resolved
@@ -5,7 +5,7 @@
 
 import { DashboardModel } from 'app/features/dashboard/dashboard_model';
 import { PanelModel } from 'app/features/dashboard/panel_model';
-import { ClickOutsideWrapper } from '../../../../core/components/ClickOutsideWrapper/ClickOutsideWrapper';
+import { ClickOutsideWrapper } from 'app/core/components/ClickOutsideWrapper/ClickOutsideWrapper';
 
 export interface Props {
   panel: PanelModel;
@@ -25,7 +25,6 @@
   onMenuToggle = event => {
     event.stopPropagation();
 
-    console.log('toggle menu');
     this.setState(prevState => ({
       panelMenuOpen: !prevState.panelMenuOpen,
     }));
@@ -63,24 +62,17 @@
               {panel.title} <span className="fa fa-caret-down panel-menu-toggle" />
             </span>
 
-<<<<<<< HEAD
-            <PanelHeaderMenu panel={panel} dashboard={dashboard} />
-            {timeInfo && (
-              <span className="panel-time-info">
-                <i className="fa fa-clock-o" /> {timeInfo}
-              </span>
-            )}
-=======
             {this.state.panelMenuOpen && (
               <ClickOutsideWrapper onClick={this.closeMenu}>
                 <PanelHeaderMenu panel={panel} dashboard={dashboard} />
               </ClickOutsideWrapper>
             )}
 
-            <span className="panel-time-info">
-              <i className="fa fa-clock-o" /> 4m
-            </span>
->>>>>>> a9b5cbf3
+            {timeInfo && (
+              <span className="panel-time-info">
+                <i className="fa fa-clock-o" /> {timeInfo}
+              </span>
+            )}
           </div>
         </div>
       </div>
